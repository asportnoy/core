"""Support for manual alarms."""

from __future__ import annotations

import datetime
from typing import Any

import voluptuous as vol

from homeassistant.components.alarm_control_panel import (
    PLATFORM_SCHEMA as ALARM_CONTROL_PANEL_PLATFORM_SCHEMA,
    AlarmControlPanelEntity,
    AlarmControlPanelEntityFeature,
    CodeFormat,
)
from homeassistant.const import (
    CONF_ARMING_TIME,
    CONF_CODE,
    CONF_DELAY_TIME,
    CONF_DISARM_AFTER_TRIGGER,
    CONF_NAME,
    CONF_TRIGGER_TIME,
    CONF_UNIQUE_ID,
    STATE_ALARM_ARMED_AWAY,
    STATE_ALARM_ARMED_CUSTOM_BYPASS,
    STATE_ALARM_ARMED_HOME,
    STATE_ALARM_ARMED_NIGHT,
    STATE_ALARM_ARMED_VACATION,
    STATE_ALARM_ARMING,
    STATE_ALARM_DISARMED,
    STATE_ALARM_PENDING,
    STATE_ALARM_TRIGGERED,
)
from homeassistant.core import HomeAssistant, callback
from homeassistant.exceptions import ServiceValidationError
import homeassistant.helpers.config_validation as cv
from homeassistant.helpers.entity_platform import AddEntitiesCallback
from homeassistant.helpers.event import async_track_point_in_time
from homeassistant.helpers.restore_state import RestoreEntity
from homeassistant.helpers.template import Template
from homeassistant.helpers.typing import ConfigType, DiscoveryInfoType
import homeassistant.util.dt as dt_util

DOMAIN = "manual"

CONF_ARMING_STATES = "arming_states"
CONF_CODE_TEMPLATE = "code_template"
CONF_CODE_ARM_REQUIRED = "code_arm_required"

DEFAULT_ALARM_NAME = "HA Alarm"
DEFAULT_DELAY_TIME = datetime.timedelta(seconds=60)
DEFAULT_ARMING_TIME = datetime.timedelta(seconds=60)
DEFAULT_TRIGGER_TIME = datetime.timedelta(seconds=120)
DEFAULT_DISARM_AFTER_TRIGGER = False

SUPPORTED_STATES = [
    STATE_ALARM_DISARMED,
    STATE_ALARM_ARMED_AWAY,
    STATE_ALARM_ARMED_HOME,
    STATE_ALARM_ARMED_NIGHT,
    STATE_ALARM_ARMED_VACATION,
    STATE_ALARM_ARMED_CUSTOM_BYPASS,
    STATE_ALARM_TRIGGERED,
]

SUPPORTED_PRETRIGGER_STATES = [
    state for state in SUPPORTED_STATES if state != STATE_ALARM_TRIGGERED
]

SUPPORTED_ARMING_STATES = [
    state
    for state in SUPPORTED_STATES
    if state not in (STATE_ALARM_DISARMED, STATE_ALARM_TRIGGERED)
]

SUPPORTED_ARMING_STATE_TO_FEATURE = {
    STATE_ALARM_ARMED_AWAY: AlarmControlPanelEntityFeature.ARM_AWAY,
    STATE_ALARM_ARMED_HOME: AlarmControlPanelEntityFeature.ARM_HOME,
    STATE_ALARM_ARMED_NIGHT: AlarmControlPanelEntityFeature.ARM_NIGHT,
    STATE_ALARM_ARMED_VACATION: AlarmControlPanelEntityFeature.ARM_VACATION,
    STATE_ALARM_ARMED_CUSTOM_BYPASS: AlarmControlPanelEntityFeature.ARM_CUSTOM_BYPASS,
}

ATTR_PREVIOUS_STATE = "previous_state"
ATTR_NEXT_STATE = "next_state"


def _state_validator(config: dict[str, Any]) -> dict[str, Any]:
    """Validate the state."""
    for state in SUPPORTED_PRETRIGGER_STATES:
        if CONF_DELAY_TIME not in config[state]:
            config[state] = config[state] | {CONF_DELAY_TIME: config[CONF_DELAY_TIME]}
        if CONF_TRIGGER_TIME not in config[state]:
            config[state] = config[state] | {
                CONF_TRIGGER_TIME: config[CONF_TRIGGER_TIME]
            }
    for state in SUPPORTED_ARMING_STATES:
        if CONF_ARMING_TIME not in config[state]:
            config[state] = config[state] | {CONF_ARMING_TIME: config[CONF_ARMING_TIME]}

    return config


def _state_schema(state: str) -> vol.Schema:
    """Validate the state."""
    schema = {}
    if state in SUPPORTED_PRETRIGGER_STATES:
        schema[vol.Optional(CONF_DELAY_TIME)] = vol.All(
            cv.time_period, cv.positive_timedelta
        )
        schema[vol.Optional(CONF_TRIGGER_TIME)] = vol.All(
            cv.time_period, cv.positive_timedelta
        )
    if state in SUPPORTED_ARMING_STATES:
        schema[vol.Optional(CONF_ARMING_TIME)] = vol.All(
            cv.time_period, cv.positive_timedelta
        )
    return vol.Schema(schema)


PLATFORM_SCHEMA = vol.Schema(
    vol.All(
        ALARM_CONTROL_PANEL_PLATFORM_SCHEMA.extend(
            {
                vol.Optional(CONF_NAME, default=DEFAULT_ALARM_NAME): cv.string,
                vol.Optional(CONF_UNIQUE_ID): cv.string,
                vol.Exclusive(CONF_CODE, "code validation"): cv.string,
                vol.Exclusive(CONF_CODE_TEMPLATE, "code validation"): cv.template,
                vol.Optional(CONF_CODE_ARM_REQUIRED, default=True): cv.boolean,
                vol.Optional(CONF_DELAY_TIME, default=DEFAULT_DELAY_TIME): vol.All(
                    cv.time_period, cv.positive_timedelta
                ),
                vol.Optional(CONF_ARMING_TIME, default=DEFAULT_ARMING_TIME): vol.All(
                    cv.time_period, cv.positive_timedelta
                ),
                vol.Optional(CONF_TRIGGER_TIME, default=DEFAULT_TRIGGER_TIME): vol.All(
                    cv.time_period, cv.positive_timedelta
                ),
                vol.Optional(
                    CONF_DISARM_AFTER_TRIGGER, default=DEFAULT_DISARM_AFTER_TRIGGER
                ): cv.boolean,
                vol.Optional(
                    CONF_ARMING_STATES, default=SUPPORTED_ARMING_STATES
                ): vol.All(cv.ensure_list, [vol.In(SUPPORTED_ARMING_STATES)]),
                vol.Optional(STATE_ALARM_ARMED_AWAY, default={}): _state_schema(
                    STATE_ALARM_ARMED_AWAY
                ),
                vol.Optional(STATE_ALARM_ARMED_HOME, default={}): _state_schema(
                    STATE_ALARM_ARMED_HOME
                ),
                vol.Optional(STATE_ALARM_ARMED_NIGHT, default={}): _state_schema(
                    STATE_ALARM_ARMED_NIGHT
                ),
                vol.Optional(STATE_ALARM_ARMED_VACATION, default={}): _state_schema(
                    STATE_ALARM_ARMED_VACATION
                ),
                vol.Optional(
                    STATE_ALARM_ARMED_CUSTOM_BYPASS, default={}
                ): _state_schema(STATE_ALARM_ARMED_CUSTOM_BYPASS),
                vol.Optional(STATE_ALARM_DISARMED, default={}): _state_schema(
                    STATE_ALARM_DISARMED
                ),
                vol.Optional(STATE_ALARM_TRIGGERED, default={}): _state_schema(
                    STATE_ALARM_TRIGGERED
                ),
            },
        ),
        _state_validator,
    )
)


async def async_setup_platform(
    hass: HomeAssistant,
    config: ConfigType,
    async_add_entities: AddEntitiesCallback,
    discovery_info: DiscoveryInfoType | None = None,
) -> None:
    """Set up the manual alarm platform."""
    async_add_entities(
        [
            ManualAlarm(
                hass,
                config[CONF_NAME],
                config.get(CONF_UNIQUE_ID),
                config.get(CONF_CODE),
                config.get(CONF_CODE_TEMPLATE),
                config[CONF_CODE_ARM_REQUIRED],
                config[CONF_DISARM_AFTER_TRIGGER],
                config,
            )
        ]
    )


class ManualAlarm(AlarmControlPanelEntity, RestoreEntity):
    """Representation of an alarm status.

    When armed, will be arming for 'arming_time', after that armed.
    When triggered, will be pending for the triggering state's 'delay_time'.
    After that will be triggered for 'trigger_time', after that we return to
    the previous state or disarm if `disarm_after_trigger` is true.
    A trigger_time of zero disables the alarm_trigger service.
    """

    _attr_should_poll = False

    def __init__(
        self,
        hass: HomeAssistant,
        name: str,
        unique_id: str | None,
        code: str | None,
        code_template: Template | None,
        code_arm_required: bool,
        disarm_after_trigger: bool,
        config: dict[str, Any],
    ) -> None:
        """Init the manual alarm panel."""
        self._state = STATE_ALARM_DISARMED
        self._hass = hass
        self._attr_name = name
        self._attr_unique_id = unique_id
        if code_template:
<<<<<<< HEAD
            self._code: str | Template | None = code_template
            self._code.hass = hass
=======
            self._code = code_template
>>>>>>> 1ddc7232
        else:
            self._code = code or None
        self._attr_code_arm_required = code_arm_required
        self._disarm_after_trigger = disarm_after_trigger
        self._previous_state = self._state
        self._state_ts: datetime.datetime = dt_util.utcnow()

        self._delay_time_by_state = {
            state: config[state][CONF_DELAY_TIME]
            for state in SUPPORTED_PRETRIGGER_STATES
        }
        self._trigger_time_by_state = {
            state: config[state][CONF_TRIGGER_TIME]
            for state in SUPPORTED_PRETRIGGER_STATES
        }
        self._arming_time_by_state = {
            state: config[state][CONF_ARMING_TIME] for state in SUPPORTED_ARMING_STATES
        }

        self._attr_supported_features = AlarmControlPanelEntityFeature.TRIGGER
        for arming_state in config.get(CONF_ARMING_STATES, SUPPORTED_ARMING_STATES):
            self._attr_supported_features |= SUPPORTED_ARMING_STATE_TO_FEATURE[
                arming_state
            ]

    @property
    def state(self) -> str:
        """Return the state of the device."""
        if self._state == STATE_ALARM_TRIGGERED:
            if self._within_pending_time(self._state):
                return STATE_ALARM_PENDING
            trigger_time: datetime.timedelta = self._trigger_time_by_state[
                self._previous_state
            ]
            if (
                self._state_ts + self._pending_time(self._state) + trigger_time
            ) < dt_util.utcnow():
                if self._disarm_after_trigger:
                    return STATE_ALARM_DISARMED
                self._state = self._previous_state
                return self._state

        if self._state in SUPPORTED_ARMING_STATES and self._within_arming_time(
            self._state
        ):
            return STATE_ALARM_ARMING

        return self._state

    @property
    def _active_state(self) -> str:
        """Get the current state."""
        if self.state in (STATE_ALARM_PENDING, STATE_ALARM_ARMING):
            return self._previous_state
        return self._state

    def _arming_time(self, state: str) -> datetime.timedelta:
        """Get the arming time."""
        arming_time: datetime.timedelta = self._arming_time_by_state[state]
        return arming_time

    def _pending_time(self, state: str) -> datetime.timedelta:
        """Get the pending time."""
        delay_time: datetime.timedelta = self._delay_time_by_state[self._previous_state]
        return delay_time

    def _within_arming_time(self, state: str) -> bool:
        """Get if the action is in the arming time window."""
        return self._state_ts + self._arming_time(state) > dt_util.utcnow()

    def _within_pending_time(self, state: str) -> bool:
        """Get if the action is in the pending time window."""
        return self._state_ts + self._pending_time(state) > dt_util.utcnow()

    @property
    def code_format(self) -> CodeFormat | None:
        """Return one or more digits/characters."""
        if self._code is None:
            return None
        if isinstance(self._code, str) and self._code.isdigit():
            return CodeFormat.NUMBER
        return CodeFormat.TEXT

    async def async_alarm_disarm(self, code: str | None = None) -> None:
        """Send disarm command."""
        self._async_validate_code(code, STATE_ALARM_DISARMED)
        self._state = STATE_ALARM_DISARMED
        self._state_ts = dt_util.utcnow()
        self.async_write_ha_state()

    async def async_alarm_arm_home(self, code: str | None = None) -> None:
        """Send arm home command."""
        self._async_validate_code(code, STATE_ALARM_ARMED_HOME)
        self._async_update_state(STATE_ALARM_ARMED_HOME)

    async def async_alarm_arm_away(self, code: str | None = None) -> None:
        """Send arm away command."""
        self._async_validate_code(code, STATE_ALARM_ARMED_AWAY)
        self._async_update_state(STATE_ALARM_ARMED_AWAY)

    async def async_alarm_arm_night(self, code: str | None = None) -> None:
        """Send arm night command."""
        self._async_validate_code(code, STATE_ALARM_ARMED_NIGHT)
        self._async_update_state(STATE_ALARM_ARMED_NIGHT)

    async def async_alarm_arm_vacation(self, code: str | None = None) -> None:
        """Send arm vacation command."""
        self._async_validate_code(code, STATE_ALARM_ARMED_VACATION)
        self._async_update_state(STATE_ALARM_ARMED_VACATION)

    async def async_alarm_arm_custom_bypass(self, code: str | None = None) -> None:
        """Send arm custom bypass command."""
        self._async_validate_code(code, STATE_ALARM_ARMED_CUSTOM_BYPASS)
        self._async_update_state(STATE_ALARM_ARMED_CUSTOM_BYPASS)

    async def async_alarm_trigger(self, code: str | None = None) -> None:
        """Send alarm trigger command.

        No code needed, a trigger time of zero for the current state
        disables the alarm.
        """
        if not self._trigger_time_by_state[self._active_state]:
            return
        self._async_update_state(STATE_ALARM_TRIGGERED)

    def _async_update_state(self, state: str) -> None:
        """Update the state."""
        if self._state == state:
            return

        self._previous_state = self._state
        self._state = state
        self._state_ts = dt_util.utcnow()
        self.async_write_ha_state()
        self._async_set_state_update_events()

    def _async_set_state_update_events(self) -> None:
        state = self._state
        if state == STATE_ALARM_TRIGGERED:
            pending_time = self._pending_time(state)
            async_track_point_in_time(
                self._hass, self.async_scheduled_update, self._state_ts + pending_time
            )

            trigger_time = self._trigger_time_by_state[self._previous_state]
            async_track_point_in_time(
                self._hass,
                self.async_scheduled_update,
                self._state_ts + pending_time + trigger_time,
            )
        elif state in SUPPORTED_ARMING_STATES:
            arming_time = self._arming_time(state)
            if arming_time:
                async_track_point_in_time(
                    self._hass,
                    self.async_scheduled_update,
                    self._state_ts + arming_time,
                )

    def _async_validate_code(self, code: str | None, state: str) -> None:
        """Validate given code."""
        if (
            state != STATE_ALARM_DISARMED and not self.code_arm_required
        ) or self._code is None:
            return

        if isinstance(self._code, str):
            alarm_code = self._code
        else:
            alarm_code = self._code.async_render(
                parse_result=False, from_state=self._state, to_state=state
            )

        if not alarm_code or code == alarm_code:
            return

        raise ServiceValidationError(
            "Invalid alarm code provided",
            translation_domain=DOMAIN,
            translation_key="invalid_code",
        )

    @property
    def extra_state_attributes(self) -> dict[str, Any]:
        """Return the state attributes."""
        if self.state in (STATE_ALARM_PENDING, STATE_ALARM_ARMING):
            prev_state: str | None = self._previous_state
            state: str | None = self._state
        elif self.state == STATE_ALARM_TRIGGERED:
            prev_state = self._previous_state
            state = None
        else:
            prev_state = None
            state = None
        return {ATTR_PREVIOUS_STATE: prev_state, ATTR_NEXT_STATE: state}

    @callback
    def async_scheduled_update(self, now: datetime.datetime) -> None:
        """Update state at a scheduled point in time."""
        self.async_write_ha_state()

    async def async_added_to_hass(self) -> None:
        """Run when entity about to be added to hass."""
        await super().async_added_to_hass()
        if state := await self.async_get_last_state():
            self._state_ts = state.last_updated
            if next_state := state.attributes.get(ATTR_NEXT_STATE):
                # If in arming or pending state we record the transition,
                # not the current state
                self._state = next_state
            else:
                self._state = state.state

            if prev_state := state.attributes.get(ATTR_PREVIOUS_STATE):
                self._previous_state = prev_state
                self._async_set_state_update_events()<|MERGE_RESOLUTION|>--- conflicted
+++ resolved
@@ -222,12 +222,7 @@
         self._attr_name = name
         self._attr_unique_id = unique_id
         if code_template:
-<<<<<<< HEAD
-            self._code: str | Template | None = code_template
-            self._code.hass = hass
-=======
             self._code = code_template
->>>>>>> 1ddc7232
         else:
             self._code = code or None
         self._attr_code_arm_required = code_arm_required
